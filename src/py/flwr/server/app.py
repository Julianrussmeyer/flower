--- conflicted
+++ resolved
@@ -42,15 +42,9 @@
 )
 from flwr.common.exit_handlers import register_exit_handlers
 from flwr.common.logger import log
-<<<<<<< HEAD
 from flwr.common.secure_aggregation.crypto.symmetric_encryption import (
     public_key_to_bytes,
 )
-from flwr.proto.driver_pb2_grpc import (  # pylint: disable=E0611
-    add_DriverServicer_to_server,
-)
-=======
->>>>>>> 42f13add
 from flwr.proto.fleet_pb2_grpc import (  # pylint: disable=E0611
     add_FleetServicer_to_server,
 )
