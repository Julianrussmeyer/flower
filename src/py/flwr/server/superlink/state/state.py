# Copyright 2024 Flower Labs GmbH. All Rights Reserved.
#
# Licensed under the Apache License, Version 2.0 (the "License");
# you may not use this file except in compliance with the License.
# You may obtain a copy of the License at
#
#     http://www.apache.org/licenses/LICENSE-2.0
#
# Unless required by applicable law or agreed to in writing, software
# distributed under the License is distributed on an "AS IS" BASIS,
# WITHOUT WARRANTIES OR CONDITIONS OF ANY KIND, either express or implied.
# See the License for the specific language governing permissions and
# limitations under the License.
# ==============================================================================
"""Abstract base class State."""


import abc
from typing import List, Optional, Set
from uuid import UUID

from flwr.common.typing import Run, UserConfig
from flwr.proto.task_pb2 import TaskIns, TaskRes  # pylint: disable=E0611


class State(abc.ABC):  # pylint: disable=R0904
    """Abstract State."""

    @abc.abstractmethod
    def store_task_ins(self, task_ins: TaskIns) -> Optional[UUID]:
        """Store one TaskIns.

        Usually, the Driver API calls this to schedule instructions.

        Stores the value of the `task_ins` in the state and, if successful, returns the
        `task_id` (UUID) of the `task_ins`. If, for any reason,
        storing the `task_ins` fails, `None` is returned.

        Constraints
        -----------
        If `task_ins.task.consumer.anonymous` is `True`, then
        `task_ins.task.consumer.node_id` MUST NOT be set (equal 0).

        If `task_ins.task.consumer.anonymous` is `False`, then
        `task_ins.task.consumer.node_id` MUST be set (not 0)

        If `task_ins.run_id` is invalid, then
        storing the `task_ins` MUST fail.
        """

    @abc.abstractmethod
    def get_task_ins(
        self, node_id: Optional[int], limit: Optional[int]
    ) -> List[TaskIns]:
        """Get TaskIns optionally filtered by node_id.

        Usually, the Fleet API calls this for Nodes planning to work on one or more
        TaskIns.

        Constraints
        -----------
        If `node_id` is not `None`, retrieve all TaskIns where

            1. the `task_ins.task.consumer.node_id` equals `node_id` AND
            2. the `task_ins.task.consumer.anonymous` equals `False` AND
            3. the `task_ins.task.delivered_at` equals `""`.

        If `node_id` is `None`, retrieve all TaskIns where the
        `task_ins.task.consumer.node_id` equals `0` and
        `task_ins.task.consumer.anonymous` is set to `True`.

        If `delivered_at` MUST BE set (not `""`) otherwise the TaskIns MUST not be in
        the result.

        If `limit` is not `None`, return, at most, `limit` number of `task_ins`. If
        `limit` is set, it has to be greater zero.
        """

    @abc.abstractmethod
    def store_task_res(self, task_res: TaskRes) -> Optional[UUID]:
        """Store one TaskRes.

        Usually, the Fleet API calls this for Nodes returning results.

        Stores the TaskRes and, if successful, returns the `task_id` (UUID) of
        the `task_res`. If storing the `task_res` fails, `None` is returned.

        Constraints
        -----------
        If `task_res.task.consumer.anonymous` is `True`, then
        `task_res.task.consumer.node_id` MUST NOT be set (equal 0).

        If `task_res.task.consumer.anonymous` is `False`, then
        `task_res.task.consumer.node_id` MUST be set (not 0)

        If `task_res.run_id` is invalid, then
        storing the `task_res` MUST fail.
        """

    @abc.abstractmethod
    def get_task_res(self, task_ids: Set[UUID], limit: Optional[int]) -> List[TaskRes]:
        """Get TaskRes for task_ids.

        Usually, the Driver API calls this method to get results for instructions it has
        previously scheduled.

        Retrieves all TaskRes for the given `task_ids` and returns and empty list of
        none could be found.

        Constraints
        -----------
        If `limit` is not `None`, return, at most, `limit` number of TaskRes. The limit
        will only take effect if enough task_ids are in the set AND are currently
        available. If `limit` is set, it has to be greater zero.
        """

    @abc.abstractmethod
    def num_task_ins(self) -> int:
        """Calculate the number of task_ins in store.

        This includes delivered but not yet deleted task_ins.
        """

    @abc.abstractmethod
    def num_task_res(self) -> int:
        """Calculate the number of task_res in store.

        This includes delivered but not yet deleted task_res.
        """

    @abc.abstractmethod
    def delete_tasks(self, task_ids: Set[UUID]) -> None:
        """Delete all delivered TaskIns/TaskRes pairs."""

    @abc.abstractmethod
    def create_node(
        self, ping_interval: float, public_key: Optional[bytes] = None
    ) -> int:
        """Create, store in state, and return `node_id`."""

    @abc.abstractmethod
    def delete_node(self, node_id: int, public_key: Optional[bytes] = None) -> None:
        """Remove `node_id` from state."""

    @abc.abstractmethod
    def get_nodes(self, run_id: int) -> Set[int]:
        """Retrieve all currently stored node IDs as a set.

        Constraints
        -----------
        If the provided `run_id` does not exist or has no matching nodes,
        an empty `Set` MUST be returned.
        """

    @abc.abstractmethod
    def get_node_id(self, client_public_key: bytes) -> Optional[int]:
        """Retrieve stored `node_id` filtered by `client_public_keys`."""

    @abc.abstractmethod
    def create_run(
        self,
<<<<<<< HEAD
        fab_hash: str,
        override_config: Dict[str, str],
=======
        fab_id: str,
        fab_version: str,
        override_config: UserConfig,
>>>>>>> d24ebe5c
    ) -> int:
        """Create a new run for the specified `fab_hash`."""

    @abc.abstractmethod
    def get_run(self, run_id: int) -> Optional[Run]:
        """Retrieve information about the run with the specified `run_id`.

        Parameters
        ----------
        run_id : int
            The identifier of the run.

        Returns
        -------
        Optional[Run]
            A dataclass instance containing three elements if `run_id` is valid:
            - `run_id`: The identifier of the run, same as the specified `run_id`.
            - `fab_id`: The identifier of the FAB used in the specified run.
            - `fab_version`: The version of the FAB used in the specified run.
        """

    @abc.abstractmethod
    def store_server_private_public_key(
        self, private_key: bytes, public_key: bytes
    ) -> None:
        """Store `server_private_key` and `server_public_key` in state."""

    @abc.abstractmethod
    def get_server_private_key(self) -> Optional[bytes]:
        """Retrieve `server_private_key` in urlsafe bytes."""

    @abc.abstractmethod
    def get_server_public_key(self) -> Optional[bytes]:
        """Retrieve `server_public_key` in urlsafe bytes."""

    @abc.abstractmethod
    def store_client_public_keys(self, public_keys: Set[bytes]) -> None:
        """Store a set of `client_public_keys` in state."""

    @abc.abstractmethod
    def store_client_public_key(self, public_key: bytes) -> None:
        """Store a `client_public_key` in state."""

    @abc.abstractmethod
    def get_client_public_keys(self) -> Set[bytes]:
        """Retrieve all currently stored `client_public_keys` as a set."""

    @abc.abstractmethod
    def acknowledge_ping(self, node_id: int, ping_interval: float) -> bool:
        """Acknowledge a ping received from a node, serving as a heartbeat.

        Parameters
        ----------
        node_id : int
            The `node_id` from which the ping was received.
        ping_interval : float
            The interval (in seconds) from the current timestamp within which the next
            ping from this node must be received. This acts as a hard deadline to ensure
            an accurate assessment of the node's availability.

        Returns
        -------
        is_acknowledged : bool
            True if the ping is successfully acknowledged; otherwise, False.
        """<|MERGE_RESOLUTION|>--- conflicted
+++ resolved
@@ -159,14 +159,8 @@
     @abc.abstractmethod
     def create_run(
         self,
-<<<<<<< HEAD
         fab_hash: str,
-        override_config: Dict[str, str],
-=======
-        fab_id: str,
-        fab_version: str,
         override_config: UserConfig,
->>>>>>> d24ebe5c
     ) -> int:
         """Create a new run for the specified `fab_hash`."""
 
