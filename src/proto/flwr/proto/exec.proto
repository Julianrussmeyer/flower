// Copyright 2024 Flower Labs GmbH. All Rights Reserved.
//
// Licensed under the Apache License, Version 2.0 (the "License");
// you may not use this file except in compliance with the License.
// You may obtain a copy of the License at
//
//     http://www.apache.org/licenses/LICENSE-2.0
//
// Unless required by applicable law or agreed to in writing, software
// distributed under the License is distributed on an "AS IS" BASIS,
// WITHOUT WARRANTIES OR CONDITIONS OF ANY KIND, either express or implied.
// See the License for the specific language governing permissions and
// limitations under the License.
// ==============================================================================

syntax = "proto3";

package flwr.proto;

import "flwr/proto/transport.proto";

service Exec {
  // Start run upon request
  rpc StartRun(StartRunRequest) returns (StartRunResponse) {}

  // Start log stream upon request
  rpc StreamLogs(StreamLogsRequest) returns (stream StreamLogsResponse) {}
}

message StartRunRequest {
  bytes fab_file = 1;
<<<<<<< HEAD
  map<string, string> override_config = 2;
  map<string, string> federation_config = 3;
=======
  map<string, Scalar> override_config = 2;
>>>>>>> d24ebe5c
}
message StartRunResponse { sint64 run_id = 1; }
message StreamLogsRequest { sint64 run_id = 1; }
message StreamLogsResponse { string log_output = 1; }<|MERGE_RESOLUTION|>--- conflicted
+++ resolved
@@ -29,12 +29,8 @@
 
 message StartRunRequest {
   bytes fab_file = 1;
-<<<<<<< HEAD
-  map<string, string> override_config = 2;
-  map<string, string> federation_config = 3;
-=======
   map<string, Scalar> override_config = 2;
->>>>>>> d24ebe5c
+  map<string, Scalar> federation_config = 3;
 }
 message StartRunResponse { sint64 run_id = 1; }
 message StreamLogsRequest { sint64 run_id = 1; }
