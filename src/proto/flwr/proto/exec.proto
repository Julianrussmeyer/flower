// Copyright 2024 Flower Labs GmbH. All Rights Reserved.
//
// Licensed under the Apache License, Version 2.0 (the "License");
// you may not use this file except in compliance with the License.
// You may obtain a copy of the License at
//
//     http://www.apache.org/licenses/LICENSE-2.0
//
// Unless required by applicable law or agreed to in writing, software
// distributed under the License is distributed on an "AS IS" BASIS,
// WITHOUT WARRANTIES OR CONDITIONS OF ANY KIND, either express or implied.
// See the License for the specific language governing permissions and
// limitations under the License.
// ==============================================================================

syntax = "proto3";

package flwr.proto;

<<<<<<< HEAD
import "flwr/proto/fab.proto";
=======
import "flwr/proto/transport.proto";
>>>>>>> d24ebe5c

service Exec {
  // Start run upon request
  rpc StartRun(StartRunRequest) returns (StartRunResponse) {}

  // Start log stream upon request
  rpc StreamLogs(StreamLogsRequest) returns (stream StreamLogsResponse) {}
}

message StartRunRequest {
<<<<<<< HEAD
  Fab fab = 1;
  map<string, string> override_config = 2;
=======
  bytes fab_file = 1;
  map<string, Scalar> override_config = 2;
>>>>>>> d24ebe5c
}
message StartRunResponse { sint64 run_id = 1; }
message StreamLogsRequest { sint64 run_id = 1; }
message StreamLogsResponse { string log_output = 1; }<|MERGE_RESOLUTION|>--- conflicted
+++ resolved
@@ -17,11 +17,8 @@
 
 package flwr.proto;
 
-<<<<<<< HEAD
 import "flwr/proto/fab.proto";
-=======
 import "flwr/proto/transport.proto";
->>>>>>> d24ebe5c
 
 service Exec {
   // Start run upon request
@@ -32,13 +29,8 @@
 }
 
 message StartRunRequest {
-<<<<<<< HEAD
   Fab fab = 1;
-  map<string, string> override_config = 2;
-=======
-  bytes fab_file = 1;
   map<string, Scalar> override_config = 2;
->>>>>>> d24ebe5c
 }
 message StartRunResponse { sint64 run_id = 1; }
 message StreamLogsRequest { sint64 run_id = 1; }
